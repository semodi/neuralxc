from abc import ABC, abstractmethod
import numpy as np
from scipy.special import sph_harm
import scipy.linalg
from sympy import N
from functools import reduce
import time
import math
from ..doc_inherit import doc_inherit
from spher_grad import grlylm
from ..base import ABCRegistry
from numba import jit
from ..timer import timer
import neuralxc.config as config
from ..utils import geom
class ProjectorRegistry(ABCRegistry):
    REGISTRY = {}


class BaseProjector(metaclass=ProjectorRegistry):

    _registry_name = 'base'

    @abstractmethod
    def __init__(self, unitcell, grid, basis_instructions):
        """
        Parameters
        ------------------
        unitcell, array float
        	Unitcell in bohr
        grid, array float
        	Grid points per unitcell
        basis_instructions, dict
        	Instructions that defines basis
        """
        pass

    @abstractmethod
    def get_basis_rep(self, rho, positions, species):
        """Calculates the basis representation for a given real space density

        Parameters
        ------------------
        rho, array, float
        	Electron density in real space
        positions, array float
        	atomic positions
        species, list string
        	atomic species (chem. symbols)

        Returns
        ------------
        c, dict of np.ndarrays
        	Basis representation, dict keys correspond to atomic species.
        """
        pass

    @abstractmethod
    def get_V(self, dEdC, positions, species, calc_forces):
        """Calculates the basis representation for a given real space density

        Parameters
        ------------------
        dEdc , dict of numpy.ndarray

        positions, array float
        	atomic positions
        species, list string
        	atomic species (chem. symbols)
        calc_forces, bool
        	Calc. and return force corrections + stress corrections (concatenated)
        Returns
        ------------
        V, (force_correction) np.ndarray
        """
        pass


def DensityProjector(**kwargs):

    basis_instructions = kwargs['basis_instructions']
    application = basis_instructions.get('application', 'siesta')
    projector_type = basis_instructions.get('projector_type', 'ortho')
    if application == 'pyscf':
        projector_type = 'pyscf'

    registry = BaseProjector.get_registry()
    if not projector_type in registry:
        raise Exception('Projector: {} not registered'.format(projector_type))

    return registry[projector_type](**kwargs)


class DefaultProjector(BaseProjector):

    _registry_name = 'default'

    #TODO: Make some functions private
    def __init__(self, unitcell, grid, basis_instructions, **kwargs):
        """
        Parameters
        ------------------
        unitcell, array float
        	Unitcell in bohr
        grid, array float
        	Grid points per unitcell
        basis_instructions, dict
        	Instructions that defines basis
        """
        self.basis = basis_instructions

        # Initialize the matrix used to orthonormalize radial basis
        W = {}
        for species in basis_instructions:
            if len(species) < 3:
                W[species] = self.get_W(basis_instructions[species])

        # Determine unitcell constants
        U = np.array(unitcell)  # Matrix to go from mesh to real space
        for i in range(3):
            U[i, :] = U[i, :] / grid[i]

        a = np.linalg.norm(unitcell, axis=1) / grid[:3]

        self.unitcell = unitcell
        self.grid = grid
        self.V_cell = np.abs(np.linalg.det(U))
        self.U = U.T
        self.U_inv = np.linalg.inv(self.U)
        self.a = a
        self.W = W
        self.all_angs = {}

    def get_basis_rep(self, rho, positions, species, **kwargs):
        """Calculates the basis representation for a given real space density

        Parameters
        ------------------
        rho, array, float
        	Electron density in real space
        positions, array float
        	atomic positions
        species, list string
        	atomic species (chem. symbols)

        Returns
        ------------
        c, dict of np.ndarrays
        	Basis representation, dict keys correspond to atomic species.
        """
        basis_rep = {}
        for pos, spec in zip(positions, species):
            if not spec in basis_rep:
                basis_rep[spec] = []

            idx = '{}{}{}{}'.format(spec, pos[0], pos[1], pos[2])
            basis = self.basis[spec]
            box = self.box_around(pos, basis['r_o'])
            projection, angs = self.project(rho, box, basis, self.W[spec], angs=self.all_angs.get(idx, None))
            basis_rep[spec].append(projection)
            if config.UseMemory:
                self.all_angs[idx] = angs

        for spec in basis_rep:
            basis_rep[spec] = np.concatenate(basis_rep[spec], axis=0)

        return basis_rep

    def get_basis_rep_dict(self, rho, positions, species):
        """ Same as get_basis_rep but return feature as a dict with keys
        corresponding to quantum numbers, like: {'n,l,m' : feature}
        """
        basis_rep = {}
        for pos, spec in zip(positions, species):
            if not spec in basis_rep:
                basis_rep[spec] = []

            basis = self.basis[spec]
            box = self.box_around(pos, basis['r_o'])

            basis_rep[spec].append(self.project(rho, box, basis, self.W[spec], True))

            basis_rep[spec].append(projection)
            self.all_angs.append(angs)

        return basis_rep

    def get_V(self, dEdC, positions, species, calc_forces=False, rho=None, **kwargs):
        """Calculates the basis representation for a given real space density

        Parameters
        ------------------
        dEdc , dict of numpy.ndarray

        positions, array float
        	atomic positions
        species, list string
        	atomic species (chem. symbols)
        calc_forces, bool
        	Calc. and return force corrections + stress corrections (concatenated)
        Returns
        ------------
        V, (force_correction) np.ndarray
        """
        if isinstance(dEdC, list):
            dEdC = dEdC[0]

        V = np.zeros(self.grid)
        spec_idx = {spec: -1 for spec in species}
        force_corrections = np.zeros([len(species), 3])
        for i, (pos, spec) in enumerate(zip(positions, species)):
            spec_idx[spec] += 1
            if dEdC[spec].ndim == 3:
                assert dEdC[spec].shape[0] == 1
                dEdC[spec] = dEdC[spec][0]

            coeffs = dEdC[spec][spec_idx[spec]]
            basis = self.basis[spec]
            box = self.box_around(pos, basis['r_o'])

            idx = '{}{}{}{}'.format(spec, pos[0], pos[1], pos[2])
            V[tuple(box['mesh'])] += self.build(coeffs, box, basis, self.W[spec], angs=self.all_angs.get(idx, None))
            if calc_forces:
                if not isinstance(rho, np.ndarray):
                    raise ValueError('Must provide rho as np.ndarray')
                force_corrections[i] = self.get_force_correction(rho,
                                                                 coeffs,
                                                                 box,
                                                                 basis,
                                                                 self.W[spec],
                                                                 angs=self.all_angs.get(idx, None))

        stress_correction = np.einsum('ij,ik-> jk', force_corrections, positions)

        force_corrections = np.concatenate([force_corrections, stress_correction], axis=0)
        if calc_forces:
            return V, force_corrections
        else:
            return V

    def angulars(self, l, m, theta, phi):
        """ Angular functions (uses physics convention for angles)
        (For compatibility with complex version)
        Parameters
        ----------
        l: int
            angular momentum quantum number
        m: int
            angular momentum projection

        theta: float or np.ndarray
            longitudinal angle
        phi: float or np.ndarray
            azimuthal angle

        Returns
        -------
        float or np.ndarray
            Value of angular function at provided point(s)
        """
        # assert False
        # return sph_harm(m, l, phi, theta)

        angulars = self.angulars_real(l, theta, phi)
        return angulars[m + l]

    @staticmethod
    def angulars_real(l, theta, phi):
        """ Angular function/angs (uses physics convention for angles)

        Parameters
        ----------
        l: int
            angular momentum quantum number
        m: int
            angular momentum projection

        theta: float or np.ndarray
            longitudinal angle
        phi: float or np.ndarray
            azimuthal angle

        Returns
        -------
        float or np.ndarray
            Value of angular function at provided point(s)
        """
        # if l > 0:
        #     M = M_make_complex(l + 1)[-(2 * l + 1):, -(2 * l + 1):]
        #     M = np.linalg.inv(M)
        # else:
        #     M = np.eye(1)
        #
        # shape = (2 * l + 1, ) + phi.shape
        # sh_list = np.zeros(shape, dtype=np.complex)
        # for i, m in enumerate(range(-l, l + 1)):
        #     sh_list[i] = sph_harm(m, l, phi, theta)
        #
        # ang = np.einsum('ij,j...-> i...', M, sh_list)
        # return ang.real
        res = []
        for m in range(-l,l+1):
            res.append(geom.SH(l,m,theta,phi))
        return np.stack(res)

    def get_force_correction(self, rho, coeffs, box, basis, W=None, angs=None):
        """ Calculate the contribution to the forces that arises from the
        dependence of the (nxc-)basis set on the atomic positions

        Parameters
        ----------
            rho: np.ndarray
                electron charge density on grid
            coeffs: list of floats
                coefficients dEdC for orbitals belonging to this atom
            box: dict
                 contains the mesh in spherical and euclidean coordinates,
                 can be obtained with get_box_around()
            n_rad: int
                 number of radial functions
            n_l: int
                 number of spherical harmonics
            r_o: float
                 outer radial cutoff in Angstrom
            W: np.ndarray
                 matrix used to orthonormalize radial basis functions

        Returns
        -------
            force: np.ndarray
                force correction
        """

        n_rad = basis['n']
        n_l = basis['l']
        r_o = basis['r_o']

        R, Theta, Phi = box['radial']
        Xm, Ym, Zm = box['mesh']
        X, Y, Z = box['real']

        #Build angular part of basis functions
        if not isinstance(angs, list):
            angs = []
            for l in range(n_l):
                angs.append([])
                ang_l = self.angulars_real(l, Theta, Phi)
                for m in range(-l, l + 1):
                    angs[l].append(ang_l[l + m])

        timer.start('force:basis_functions:dangular')
        # Derivatives of spherical harmonic
        # M = M_make_complex(n_l)
        dangs = np.zeros([3, n_l**2, len(X.flatten())])

        for ir, r in enumerate(zip(X.flatten(), Y.flatten(), Z.flatten())):
            dangs[:, :, ir] = grlylm(n_l - 1, r)  # shape: (3, n_l*n_l)

        # dangs = np.einsum('ij,kjl -> ilk', M, dangs, optimize=True)
        dangs = dangs.transpose((1, 2, 0))
        # print(dangs.shape)
        dangs = dangs.reshape(len(dangs), *X.shape, 3)

        timer.stop('force:basis_functions:dangular')
        timer.start('force:basis_functions:radial')
        #Build radial part of b.f.
        if not isinstance(W, np.ndarray):
            W = self.get_W(basis)  # Matrix to orthogonalize radial basis

        drads = self.dradials(R, basis, W)
        rads = self.radials(R, basis, W)
        radsr = np.array(rads)
        # radsr[R<1e-15] = 0
        radsr = radsr / R
        # radsr[:, R < 1e-15] = 0

        rhat = np.array([X / R, Y / R, Z / R])
        # rhat[:, R < 1e-15] = 0
        rho = rho[tuple(box['mesh'])]
        force = np.zeros(3)

        timer.stop('force:basis_functions:radial')

        timer.start('force:integrals')

        timer.start('force:integrals:precomp')
        # Precomputing common factors in loops below (saves factor 3 comp. time)
        RtoL = [R**l for l in range(n_l)]
        radbyrl = [[rads[n] / RtoL[l] for l in range(n_l)] for n in range(n_rad)]
        vmult0 = [[(drads[n] - l * radsr[n]) for l in range(n_l)] for n in range(n_rad)]
        vmult = [[[angs[l][m] * vmult0[n][l] for m in range(2 * l + 1)] for l in range(n_l)] for n in range(n_rad)]
        timer.stop('force:integrals:precomp')

        for ix in range(3):
            v = np.zeros_like(rho)
            idx_coeff = 0
            for n in range(n_rad):
                idx_l = 0
                for l in range(n_l):
                    for m in range(2 * l + 1):
                        v2 = (radbyrl[n][l] * dangs[idx_l, :, ix])
                        v += coeffs[idx_coeff] * ((vmult[n][l][m] * rhat[ix]) + v2)
                        idx_l += 1
                        idx_coeff += 1

            # assert np.allclose(v.imag, np.zeros_like(v))
            v[R < 1e-15] = 0
            force[ix] = np.sum(rho * v) * self.V_cell
        timer.stop('force:integrals')
        return force

    def build(self, coeffs, box, basis, W=None, angs=None):
        """ Build the contribution from this atom to the potential V in a
        provided bounding box

        Parameters
        ----------
            coeffs: list of floats
                coefficients dEdC for orbitals belonging to this atom
            box: dict
                 contains the mesh in spherical and euclidean coordinates,
                 can be obtained with get_box_around()
            n_rad: int
                 number of radial functions
            n_l: int
                 number of spherical harmonics
            r_o: float
                 outer radial cutoff in Angstrom
            W: np.ndarray
                 matrix used to orthonormalize radial basis functions

        Returns
        -------
            V: np.ndarray
                contribution to total potential by this atom in 'box'
        """

        n_rad = basis['n']
        n_l = basis['l']
        r_o = basis['r_o']

        R, Theta, Phi = box['radial']
        Xm, Ym, Zm = box['mesh']

        # Automatically detect whether entire charge density or only surrounding
        # box was provided

        timer.start('build:basis_functions', False)
        timer.start('build:basis_functions:angular', False)
        #Build angular part of basis functions
        if not isinstance(angs, list):
            angs = []
            for l in range(n_l):
                angs.append([])
                ang_l = self.angulars_real(l, Theta, Phi)
                for m in range(-l, l + 1):
                    # angs[l].append(sph_harm(m, l, Phi, Theta).conj()) TODO: In theory should be conj!?
                    # angs[l].append(self.angulars(l, m, Theta, Phi))
                    angs[l].append(ang_l[l + m])

        timer.stop('build:basis_functions:angular', False)
        timer.start('build:basis_functions:radial', False)
        #Build radial part of b.f.
        if not isinstance(W, np.ndarray):
            W = self.get_W(basis)  # Matrix to orthogonalize radial basis

        rads = self.radials(R, basis, W)

        timer.stop('build:basis_functions:radial', False)
        timer.start('build:build', False)
        if  config.OptLevel > 1:
            v = np.zeros_like(Xm, dtype=np.float64)
            idx = 0

            timer.stop('build:basis_functions', False)
            for n in range(n_rad):
                for l in range(n_l):
                    for m in range(2 * l + 1):
                        v += coeffs[idx] * angs[l][m] * rads[n]
                        idx += 1
        else:
            coeffs_rs = coeffs.reshape(n_rad,n_l**2)
            angs_flat = np.array([a for ang in angs for a in ang]).reshape(n_l**2, *Xm.shape)
            rads = np.array(rads)

            v = np.einsum('nl,li,ni-> i',coeffs_rs,angs_flat,rads)
        timer.stop('build:build', False)
        return v

    def project(self, rho, box, basis, W=None, return_dict=False, angs=None):
        '''
            Project the real space density rho onto a set of basis functions

            Parameters
            ----------
                rho: np.ndarray
                    electron charge density on grid
                box: dict
                     contains the mesh in spherical and euclidean coordinates,
                     can be obtained with get_box_around()
                n_rad: int
                     number of radial functions
                n_l: int
                     number of spherical harmonics
                r_o: float
                     outer radial cutoff in Angstrom
                W: np.ndarray
                     matrix used to orthonormalize radial basis functions

            Returns
            --------
                dict
                    dictionary containing the coefficients
            '''

        n_rad = basis['n']
        n_l = basis['l']
        r_o = basis['r_o']
        R, Theta, Phi = box['radial']
        Xm, Ym, Zm = box['mesh']

        # Automatically detect whether entire charge density or only surrounding
        # box was provided
        if rho.shape == Xm.shape:
            small_rho = True
        else:
            small_rho = False

        #Build angular part of basis functions
        if not isinstance(angs, list):
            angs = []
            for l in range(n_l):
                angs.append([])
                ang_l = self.angulars_real(l, Theta, Phi)
                for m in range(-l, l + 1):
                    angs[l].append(ang_l[l + m])

        #Build radial part of b.f.
        if not isinstance(W, np.ndarray):
            W = self.get_W(basis)  # Matrix to orthogonalize radial basis

        rads = self.radials(R, basis, W)

        timer.start('project:project', False)

        if not small_rho:
            srho = rho[Xm, Ym, Zm]
        else:
            srho = rho
        #zero_pad_angs (so that it can be converted to numpy array):
        zeropad = np.zeros_like(Xm, dtype=np.float64)
        angs_padded = []
        for l in range(n_l):
            angs_padded.append([zeropad] * (n_l - l) + angs[l] + [zeropad] * (n_l - l))
        angs_padded = np.array(angs_padded)
<<<<<<< HEAD
        if isinstance(self.V_cell,np.ndarray):
            V_cell = self.V_cell[Xm]
        else:
            V_cell = self.V_cell
        rads = np.array(rads) * V_cell
        if srho.ndim == 1:
            srho = np.expand_dims(srho, (1, 2))
            angs_padded = np.expand_dims(angs_padded, (3, 4))
            rads = np.expand_dims(rads, (2, 3))
        coeff_array = np.einsum('lmijk,nijk,ijk -> nlm', angs_padded, rads, srho, optimize=config.OptLevel>0)
=======
        rads = np.array(rads) * self.V_cell
        coeff_array = np.einsum('lmi,ni,i -> nlm', angs_padded, rads, srho, optimize=config.OptLevel>0)
>>>>>>> c3e52179
        coeff = []

        #remove zero padding from m
        for n in range(n_rad):
            for l in range(n_l):
                for m in range(2 * n_l + 1):
                    if abs(m - n_l) <= l:
                        coeff.append(coeff_array[n, l, m])

        timer.stop('project:project', False)
        if return_dict:
            return coeff_dict, angs
        else:
            return np.array(coeff).reshape(1, -1), angs

    def box_around(self, pos, radius):
        '''
        Return dictionary containing box around an atom at position pos with
        given radius. Dictionary contains box in mesh, euclidean and spherical
        coordinates

        Parameters
        ---

        Returns
        ---
            dict
                {'mesh','real','radial'}, box in mesh,
                euclidean and spherical coordinates
        '''
        if pos.shape != (1, 3) and (pos.ndim != 1 or len(pos) != 3):
            raise Exception('please provide only one point for pos. shape = {}'.format(pos.shape))

        pos = pos.flatten()

        #Create box with max. distance = radius
        rmax = (np.ceil(radius / self.a).astype(int)+2).tolist()
        Xm, X  = self.mesh_3d(self.U, self.a, both = True, rmax=rmax, indexing='ij')
        # X, Y, Z = self.mesh_3d(self.U, self.a, scaled=True, rmax=rmax, indexing='ij')

        #Find mesh pos.
        cm = np.round(self.U_inv.dot(pos)).astype(int)
        dr = pos - self.U.dot(cm)
        X -= dr.reshape(-1,1,1,1)

        Xm = (Xm + cm.reshape(-1,1,1,1)) % self.grid.reshape(-1,1,1,1)

        R = np.linalg.norm(X, axis=0)

        co = (R <= radius)
        R = R[co]
        X = X[:, co]
        Xm = Xm[:, co]

        Phi = np.arctan2(X[1], X[0])

        Theta = np.arccos(X[2] / R, where=(R > 1e-15))
        Theta[R < 1e-15] = 0
        return {'mesh': Xm, 'real': X, 'radial': [R, Theta, Phi]}

    @staticmethod
    def mesh_3d(U, a, rmax, scaled=False, indexing='xy',both=False):
        """
        Returns a 3d mesh taking into account periodic boundary conditions

        Parameters
        ----------

        rmax: list, int
            upper cutoff in every euclidean direction.
        scaled: boolean
            scale the meshes with unitcell size?
        indexing: 'xy' or 'ij'
            indexing scheme used by np.meshgrid.

        Returns
        -------

        X, Y, Z: tuple of np.ndarray
            defines mesh.
        """

        # resolve the periodic boundary conditions
        x_pbc = list(range(0, rmax[0] + 1)) + list(range(-rmax[0], 0))
        y_pbc = list(range(0, rmax[1] + 1)) + list(range(-rmax[1], 0))
        z_pbc = list(range(0, rmax[2] + 1)) + list(range(-rmax[2], 0))

        Xm, Ym, Zm = np.meshgrid(x_pbc, y_pbc, z_pbc, indexing=indexing)

        Rm = np.concatenate([Xm.reshape(1,*Xm.shape), Ym.reshape(1,*Xm.shape), Zm.reshape(1, *Xm.shape)])

        if both:
            R = np.einsum('ij,jklm -> iklm', U, Rm)
            return Rm, R
        else:
            if scaled:
                R = np.einsum('ij,jklm -> iklm', U, Rm)
                return R
            else:
                return Rm

class OrthoProjector(DefaultProjector):

    _registry_name = 'ortho'

    @classmethod
    def dg(cls, r, basis, a):
        r_o = basis['r_o']
        return cls.dg_compiled(r, r_o, a)

    @staticmethod
    @jit(nopython=True)
    def dg_compiled(r, r_o, a):
        """
        Derivative of non-orthogonalized radial functions

        Parameters
        -------

            r: float
                radius
            basis: dict
                dictionary containing r_o
            a: int
                exponent (equiv. to radial index n)

        Returns
        ------

            float
                derivative of radial function at radius r
        """
        N = np.sqrt(720*r_o**(11+2*a)*1/((2*a+11)*(2*a+10)*(2*a+9)*(2*a+8)*(2*a+7)*\
                                       (2*a+6)*(2*a+5)))
        return r * (r_o - r)**(a + 1) * (2 * r_o - (a + 4) * r) / N

    @classmethod
    def g(cls, r, basis, a):
        r_o = basis['r_o']
        return cls.g_compiled(r, r_o, a)

    @staticmethod
    @jit(nopython=True)
    def g_compiled(r, r_o, a):
        """
        Non-orthogonalized radial functions

        Parameters
        -------

            r: float
                radius
            basis: dict
                dictionary containing r_o
            a: int
                exponent (equiv. to radial index n)

        Returns
        ------

            float
                value of radial function at radius r
        """
        N = np.sqrt(720*r_o**(11+2*a)*1/((2*a+11)*(2*a+10)*(2*a+9)*(2*a+8)*(2*a+7)*\
                                           (2*a+6)*(2*a+5)))
        return (r)**(2) * (r_o - r)**(a + 2) / N

    @staticmethod
    def orthogonalize(func, r, basis, W):
        r_o = basis['r_o']
        result = np.zeros([len(W)] + list(r.shape))
        for k in range(0, len(W)):
            rad = func(r, basis, k + 1)
            for j in range(0, len(W)):
                result[j] += W[j, k] * rad
        result[:, r > r_o] = 0
        return result

    @classmethod
    def dradials(cls, r, basis, W):
        '''
        Get derivative of orthonormal radial basis functions

        Parameters
        -------
            r: float
                radius
            r_o: float
                outer radial cutoff
            W: np.ndarray
                orthogonalization matrix
        Returns
        -------
            np.ndarray
                radial functions
        '''
        return cls.orthogonalize(cls.dg, r, basis, W)

    @classmethod
    def radials(cls, r, basis, W):
        '''
        Get orthonormal radial basis functions

        Parameters
        -------

            r: float
                radius
            r_o: float
                outer radial cutoff
            W: np.ndarray
                orthogonalization matrix

        Returns
        -------

            np.ndarray
                radial functions
        '''
        return cls.orthogonalize(cls.g, r, basis, W)

    @classmethod
    def get_W(cls, basis):
        '''
        Get matrix to orthonormalize radial basis functions

        Parameters
        -------

            r_o: float
                outer radial cutoff
            n: int
                max. number of radial functions

        Returns
        -------
            np.ndarray
                W, orthogonalization matrix
        '''
        return scipy.linalg.sqrtm(np.linalg.pinv(cls.S(basis)))

    @classmethod
    # @jit
    def S(cls, basis):
        '''
        Overlap matrix between radial basis functions

        Parameters
        -------

            r_o: float
                outer radial cutoff
            nmax: int
                max. number of radial functions

        Returns
        -------

            np.ndarray (nmax, nmax)
                Overlap matrix
        '''
        r_o = basis['r_o']
        nmax = basis['n']
        S_matrix = np.zeros([nmax, nmax])
        r_grid = np.linspace(0, r_o, 1000)
        dr = r_grid[1] - r_grid[0]
        for i in range(nmax):
            for j in range(i, nmax):
                S_matrix[i, j] = np.sum(cls.g(r_grid, basis, i + 1) * cls.g(r_grid, basis, j + 1) * r_grid**2) * dr
        for i in range(nmax):
            for j in range(i + 1, nmax):
                S_matrix[j, i] = S_matrix[i, j]
        return S_matrix


class NonOrthoProjector(OrthoProjector):
    _registry_name = 'non-ortho'

    @staticmethod
    def dg(r, basis, a):
        """
        Derivative of non-orthogonalized radial functions

        Parameters
        -------

            r: float
                radius
            basis: dict
                dictionary containing r_o
            a: int
                exponent (equiv. to radial index n)

        Returns
        ------

            float
                derivative of radial function at radius r
        """
        r_o = basis['r_o']

        def dg_(r, r_o, a):
            return -(2 + a) * (r_o - r)**(a + 1)

        N = np.sqrt(r_o**(2 * a + 5 / (2 * a + 5)))
        return dg_(r, r_o, a) / N

    @staticmethod
    def g(r, basis, a):
        """
        Non-orthogonalized radial functions

        Parameters
        -------

            r: float
                radius
            basis: dict
                dictionary containing r_o
            a: int
                exponent (equiv. to radial index n)

        Returns
        ------

            float
                value of radial function at radius r
        """

        r_o = basis['r_o']

        def g_(r, r_o, a):
            return (r_o - r)**(a + 2)

        # Write out factorial fraction to avoid overflow
        N = np.sqrt(r_o**(2 * a + 5 / (2 * a + 5)))
        return g_(r, r_o, a) / N

    @classmethod
    def S(cls, basis):
        '''
        Overlap matrix between radial basis functions

        Parameters
        -------

            r_o: float
                outer radial cutoff
            nmax: int
                max. number of radial functions

        Returns
        -------

            np.ndarray (nmax, nmax)
                Overlap matrix
        '''

        nmax = basis['n']
        S_matrix = np.zeros([nmax, nmax])
        for i in range(1, nmax + 1):
            for j in range(i, nmax + 1):
                S_matrix[i - 1, j - 1] = np.sqrt((5 + 2 * i) * (5 + 2 * j)) / (5 + i + j)
        for i in range(nmax):
            for j in range(i + 1, nmax):
                S_matrix[j, i] = S_matrix[i, j]
        return S_matrix


class BehlerProjector(OrthoProjector):

    _registry_name = 'behler'

    @staticmethod
    def g(r, basis, a):
        r_o = basis['r_o']
        sigma = basis.get('sigma', 0.005)
        mu = a / (basis['n'] + 1) * r_o
        return r * (r_o - r) * np.exp(-(r - mu)**2 / (sigma * r_o))

    @classmethod
    def get_W(cls, basis):
        return np.eye(basis['n'])


class DeltaProjector():
    def __init__(self, projector):
        """ Wrapper class that can store a constant basis set representation
        and subtract it from given densities (e.g. subtract contribution from
        core densities)
        """
        self.projector = projector
        self.constant_basis_rep = {}

    def set_constant_density(self, rho, positions, species):
        self.constant_rho = np.array(rho)
        print('NeuralXC: set_constant_density called ')
        self.constant_basis_rep = \
            self.projector.get_basis_rep(rho, positions, species)
        self.positions = positions
        self.species = species

    def get_basis_rep(self, rho, positions, species, **kwargs):
        basis_rep = self.projector.get_basis_rep(rho, positions, species)
        if positions.shape != self.positions.shape:
            index = np.where(np.all(self.positions[species[0] == np.array(self.species)] == positions[0], axis=-1))
            basis_rep[species[0]] -= self.constant_basis_rep[species[0]][index]
        else:
            for spec in basis_rep:
                basis_rep[spec] -= self.constant_basis_rep[spec]
        return basis_rep

    def get_V(self, dEdC, positions, species, calc_forces=False, rho=None, **kwargs):

        if isinstance(rho, np.ndarray):
            rho = rho - self.constant_rho

        return self.projector.get_V(dEdC, positions, species, calc_forces, rho)

    def __getattr__(self, attr):
        if attr in self.__dict__:
            return getattr(self, attr)
        else:
            return getattr(self.projector, attr)

def M_make_complex(n_l):
    """Get a matrix to convert real into complex tensors

    Parameters
    -------

        n_l: int,
            maximum angular momentum

    Returns
    -------

        M : np.ndarray,
            conversion matrix
    """
    M = np.zeros([n_l**2, n_l**2], dtype=complex)
    tensor = {}
    cnt = 0
    for l in range(n_l):
        for m in range(-l, l + 1):
            tensor['{},{}'.format(l, m)] = cnt
            cnt += 1

    idx = 0
    for l in range(n_l):
        for m in range(-l, 0):
            M[idx, tensor['{},{}'.format(l, -m)]] = (-1)**m * 1 / np.sqrt(2)
            M[idx, tensor['{},{}'.format(l, m)]] = -(-1)**m * 1j / np.sqrt(2)
            idx += 1
        M[idx, tensor['{},{}'.format(l, 0)]] = 1
        idx += 1
        for m in range(1, l + 1):
            M[idx, tensor['{},{}'.format(l, m)]] = 1 / np.sqrt(2)
            M[idx, tensor['{},{}'.format(l, -m)]] = 1j / np.sqrt(2)
            idx += 1
    return M

class RadialProjector(OrthoProjector):

    _registry_name = 'ortho_radial'

    def __init__(self, basis_instructions, grid_coords, grid_weights, **kwargs):

        self.basis = basis_instructions
        self.grid_coords = grid_coords
        self.grid_weights = grid_weights

        W = {}
        for species in basis_instructions:
            if len(species) < 3:
                W[species] = self.get_W(basis_instructions[species])
        self.W = W
        self.all_angs = {}
        self.V_cell = self.grid_weights

    def box_around(self, pos, radius):
        '''
        Return dictionary containing box around an atom at position pos with
        given radius. Dictionary contains box in mesh, euclidean and spherical
        coordinates

        Parameters
        ---

        Returns
        ---
            dict
                {'mesh','real','radial'}, box in mesh,
                euclidean and spherical coordinates
        '''
        if pos.shape != (1, 3) and (pos.ndim != 1 or len(pos) != 3):
            raise Exception('please provide only one point for pos. shape = {}'.format(pos.shape))

        pos = pos.flatten()

        # Create box with max. distance = radius
        # rmax = (np.ceil(radius / self.a).astype(int)+2).tolist()
        Xm, Ym, Zm = np.arange(len(self.grid_weights)), None, None
        X, Y, Z = [self.grid_coords[:,i] - pos[i] for i in range(3)]

        #Find mesh pos.
        R = np.sqrt(X**2 + Y**2 + Z**2)
        filt = (R <= radius)
        R = R[filt]
        X, Y, Z = X[filt], Y[filt], Z[filt]
        Xm = Xm[filt]

        Phi = np.arctan2(Y, X)
        Theta = np.arccos(Z / R, where=(R > 1e-15))
        Theta[R < 1e-15] = 0

        return {'mesh': [Xm, Ym, Zm], 'real': [X, Y, Z], 'radial': [R, Theta, Phi]}<|MERGE_RESOLUTION|>--- conflicted
+++ resolved
@@ -258,9 +258,6 @@
         float or np.ndarray
             Value of angular function at provided point(s)
         """
-        # assert False
-        # return sph_harm(m, l, phi, theta)
-
         angulars = self.angulars_real(l, theta, phi)
         return angulars[m + l]
 
@@ -285,19 +282,6 @@
         float or np.ndarray
             Value of angular function at provided point(s)
         """
-        # if l > 0:
-        #     M = M_make_complex(l + 1)[-(2 * l + 1):, -(2 * l + 1):]
-        #     M = np.linalg.inv(M)
-        # else:
-        #     M = np.eye(1)
-        #
-        # shape = (2 * l + 1, ) + phi.shape
-        # sh_list = np.zeros(shape, dtype=np.complex)
-        # for i, m in enumerate(range(-l, l + 1)):
-        #     sh_list[i] = sph_harm(m, l, phi, theta)
-        #
-        # ang = np.einsum('ij,j...-> i...', M, sh_list)
-        # return ang.real
         res = []
         for m in range(-l,l+1):
             res.append(geom.SH(l,m,theta,phi))
@@ -350,7 +334,6 @@
 
         timer.start('force:basis_functions:dangular')
         # Derivatives of spherical harmonic
-        # M = M_make_complex(n_l)
         dangs = np.zeros([3, n_l**2, len(X.flatten())])
 
         for ir, r in enumerate(zip(X.flatten(), Y.flatten(), Z.flatten())):
@@ -454,8 +437,6 @@
                 angs.append([])
                 ang_l = self.angulars_real(l, Theta, Phi)
                 for m in range(-l, l + 1):
-                    # angs[l].append(sph_harm(m, l, Phi, Theta).conj()) TODO: In theory should be conj!?
-                    # angs[l].append(self.angulars(l, m, Theta, Phi))
                     angs[l].append(ang_l[l + m])
 
         timer.stop('build:basis_functions:angular', False)
@@ -542,7 +523,6 @@
         rads = self.radials(R, basis, W)
 
         timer.start('project:project', False)
-
         if not small_rho:
             srho = rho[Xm, Ym, Zm]
         else:
@@ -553,21 +533,13 @@
         for l in range(n_l):
             angs_padded.append([zeropad] * (n_l - l) + angs[l] + [zeropad] * (n_l - l))
         angs_padded = np.array(angs_padded)
-<<<<<<< HEAD
-        if isinstance(self.V_cell,np.ndarray):
+        if isinstance(self.V_cell, np.ndarray):
             V_cell = self.V_cell[Xm]
         else:
             V_cell = self.V_cell
         rads = np.array(rads) * V_cell
-        if srho.ndim == 1:
-            srho = np.expand_dims(srho, (1, 2))
-            angs_padded = np.expand_dims(angs_padded, (3, 4))
-            rads = np.expand_dims(rads, (2, 3))
-        coeff_array = np.einsum('lmijk,nijk,ijk -> nlm', angs_padded, rads, srho, optimize=config.OptLevel>0)
-=======
-        rads = np.array(rads) * self.V_cell
-        coeff_array = np.einsum('lmi,ni,i -> nlm', angs_padded, rads, srho, optimize=config.OptLevel>0)
->>>>>>> c3e52179
+        coeff_array = np.einsum('lmi,ni,i -> nlm', angs_padded, rads,
+            np.squeeze(srho), optimize=config.OptLevel>0)
         coeff = []
 
         #remove zero padding from m
@@ -605,27 +577,37 @@
 
         #Create box with max. distance = radius
         rmax = (np.ceil(radius / self.a).astype(int)+2).tolist()
+
+        timer.start('box_create')
         Xm, X  = self.mesh_3d(self.U, self.a, both = True, rmax=rmax, indexing='ij')
+        timer.stop('box_create')
         # X, Y, Z = self.mesh_3d(self.U, self.a, scaled=True, rmax=rmax, indexing='ij')
 
         #Find mesh pos.
+        timer.start('box_mesh')
         cm = np.round(self.U_inv.dot(pos)).astype(int)
         dr = pos - self.U.dot(cm)
         X -= dr.reshape(-1,1,1,1)
-
         Xm = (Xm + cm.reshape(-1,1,1,1)) % self.grid.reshape(-1,1,1,1)
 
+        timer.stop('box_mesh')
+        timer.start('box_norm')
         R = np.linalg.norm(X, axis=0)
-
+        timer.stop('box_norm')
+
+        timer.start('box_filt')
         co = (R <= radius)
         R = R[co]
         X = X[:, co]
         Xm = Xm[:, co]
-
+        timer.stop('box_filt')
+
+        timer.start('box_ang')
         Phi = np.arctan2(X[1], X[0])
 
         Theta = np.arccos(X[2] / R, where=(R > 1e-15))
         Theta[R < 1e-15] = 0
+        timer.stop('box_ang')
         return {'mesh': Xm, 'real': X, 'radial': [R, Theta, Phi]}
 
     @staticmethod
@@ -654,13 +636,24 @@
         x_pbc = list(range(0, rmax[0] + 1)) + list(range(-rmax[0], 0))
         y_pbc = list(range(0, rmax[1] + 1)) + list(range(-rmax[1], 0))
         z_pbc = list(range(0, rmax[2] + 1)) + list(range(-rmax[2], 0))
-
+        timer.start('box_create_meshgrid')
         Xm, Ym, Zm = np.meshgrid(x_pbc, y_pbc, z_pbc, indexing=indexing)
-
-        Rm = np.concatenate([Xm.reshape(1,*Xm.shape), Ym.reshape(1,*Xm.shape), Zm.reshape(1, *Xm.shape)])
+        timer.stop('box_create_meshgrid')
+
+        Rm = np.stack([Xm, Ym, Zm])
+
 
         if both:
-            R = np.einsum('ij,jklm -> iklm', U, Rm)
+            timer.start('box_create_rotate')
+            if np.all(U == np.diag(np.diagonal(U))):
+                R = np.stack(list(np.meshgrid(np.array(x_pbc)*U[0,0],np.array(y_pbc)*U[1,1],np.array(z_pbc)*U[2,2],
+                    indexing=indexing)))
+            else:
+                R = np.einsum('ij,jklm -> iklm', U, Rm)
+            # R = np.einsum('ij,jklm -> iklm', U, Rm)
+            # print(R.shape)
+            # assert False
+            timer.stop('box_create_rotate')
             return Rm, R
         else:
             if scaled:
@@ -1069,19 +1062,19 @@
         pos = pos.flatten()
 
         # Create box with max. distance = radius
-        # rmax = (np.ceil(radius / self.a).astype(int)+2).tolist()
-        Xm, Ym, Zm = np.arange(len(self.grid_weights)), None, None
-        X, Y, Z = [self.grid_coords[:,i] - pos[i] for i in range(3)]
-
-        #Find mesh pos.
-        R = np.sqrt(X**2 + Y**2 + Z**2)
-        filt = (R <= radius)
-        R = R[filt]
-        X, Y, Z = X[filt], Y[filt], Z[filt]
-        Xm = Xm[filt]
-
-        Phi = np.arctan2(Y, X)
-        Theta = np.arccos(Z / R, where=(R > 1e-15))
+        Xm = np.arange(len(self.grid_weights))
+        X = (self.grid_coords - pos.reshape(-1,3)).T
+
+
+        R = np.linalg.norm(X, axis=0)
+
+        co = (R <= radius)
+        R = R[co]
+        X = X[:, co]
+        Xm = Xm[co]
+
+        Phi = np.arctan2(X[1], X[0])
+
+        Theta = np.arccos(X[2] / R, where=(R > 1e-15))
         Theta[R < 1e-15] = 0
-
-        return {'mesh': [Xm, Ym, Zm], 'real': [X, Y, Z], 'radial': [R, Theta, Phi]}+        return {'mesh': [Xm, None, None], 'radial': [R, Theta, Phi]}